--- conflicted
+++ resolved
@@ -242,16 +242,12 @@
         if (!config.apiKey) {
           throw new Error('OpenRouter provider requires apiKey');
         }
-<<<<<<< HEAD
         return createOpenRouter({
           apiKey: config.apiKey,
           extraBody: {
             reasoning: {}, // Enable reasoning for Gemini 3 thought signatures
           },
         });
-=======
-        return createOpenRouter({apiKey: config.apiKey});
->>>>>>> 9a3b9539
 
       case AIProvider.AZURE:
         if (!config.apiKey || !config.resourceName) {
