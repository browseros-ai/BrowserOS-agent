{
  "name": "@browseros/server",
  "version": "0.0.1",
  "description": "Unified BrowserOS server - main application",
  "type": "module",
  "main": "./src/index.ts",
  "bin": {
    "browseros-server": "./src/index.ts"
  },
  "scripts": {
<<<<<<< HEAD
    "start": "bun src/index.ts --http-mcp-port=9223 --agent-port=3000 --ws-port=9224",
    "start:with-cdp": "echo '⚠️  Ensure browserOS CDP is running on port 9222' && bun src/index.ts --cdp-port=9222 --http-mcp-port=9223 --agent-port=3000 --ws-port=9224",
=======
    "start": "bun src/index.ts --http-mcp-port=9223 --agent-port=9224 --extension-port=9225",
    "start:with-cdp": "echo '⚠️  Ensure browserOS CDP is running on port 9222' && bun src/index.ts --cdp-port=9222 --http-mcp-port=9223 --agent-port=9224 --extension-port=9225",
>>>>>>> b8791539
    "typecheck": "tsc --noEmit",
    "test": "bun test"
  },
  "dependencies": {
    "@browseros/agent": "workspace:*",
    "@browseros/common": "workspace:*",
    "@browseros/tools": "workspace:*",
    "@browseros/mcp": "workspace:*",
    "@browseros/controller-server": "workspace:*",
    "commander": "^14.0.1",
    "ws": "^8.18.0"
  },
  "devDependencies": {
    "@types/node": "^24.3.3",
    "typescript": "^5.9.2"
  }
}<|MERGE_RESOLUTION|>--- conflicted
+++ resolved
@@ -8,13 +8,8 @@
     "browseros-server": "./src/index.ts"
   },
   "scripts": {
-<<<<<<< HEAD
-    "start": "bun src/index.ts --http-mcp-port=9223 --agent-port=3000 --ws-port=9224",
-    "start:with-cdp": "echo '⚠️  Ensure browserOS CDP is running on port 9222' && bun src/index.ts --cdp-port=9222 --http-mcp-port=9223 --agent-port=3000 --ws-port=9224",
-=======
     "start": "bun src/index.ts --http-mcp-port=9223 --agent-port=9224 --extension-port=9225",
     "start:with-cdp": "echo '⚠️  Ensure browserOS CDP is running on port 9222' && bun src/index.ts --cdp-port=9222 --http-mcp-port=9223 --agent-port=9224 --extension-port=9225",
->>>>>>> b8791539
     "typecheck": "tsc --noEmit",
     "test": "bun test"
   },
