--- conflicted
+++ resolved
@@ -50,12 +50,8 @@
     return new Promise<T>((resolve, reject) => {
       this.queue.push({
         task,
-<<<<<<< HEAD
         // @ts-expect-error - TS can't infer generic type here
         resolve,
-=======
-        resolve: resolve as (value: unknown) => void,
->>>>>>> c20d0fc6
         reject,
       })
 
